--- conflicted
+++ resolved
@@ -29,43 +29,10 @@
         run: yarn install
       - name: Lerna bootstrap
         run: yarn lerna bootstrap
-<<<<<<< HEAD
-      - name: Run build wallet-walletconnect
-        run: yarn lerna run build --scope '*/wallet-walletconnect'
-      - name: Run build walletconnect-v1 wrapper
-        run: yarn lerna run build --scope '*/wallet-walletconnect-v1'
-      - name: Run build use-contractkit
-        run: yarn lerna run build --scope '*/use-contractkit'
-
-  lint:
-    runs-on: ubuntu-latest
-    steps:
-      - name: Checkout
-        uses: actions/checkout@v2
-      - uses: actions/setup-node@v2
-        with:
-          node-version: '14'
-      - name: Cache node_modules
-        uses: actions/cache@v2
-        with:
-          path: '**/node_modules'
-          key: ${{ runner.os }}-modules-${{ hashFiles('**/yarn.lock') }}
-      - name: Install dependencies
-        run: yarn install
-      - name: Lerna bootstrap
-        run: yarn lerna bootstrap
-      - name: Run build wallet-walletconnect
-        run: yarn lerna run build --scope '*/wallet-walletconnect'
-      - name: Run build walletconnect-v1 wrapper
-        run: yarn lerna run build --scope '*/wallet-walletconnect-v1'
-      - name: Run build use-contractkit
-        run: yarn lerna run build --scope '*/use-contractkit'
-=======
 
       - name: Build
         run: yarn lerna run build
 
->>>>>>> ccc14548
       - name: Lint
         run: yarn lint
 
