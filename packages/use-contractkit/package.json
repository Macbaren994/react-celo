{
  "name": "@celo-tools/use-contractkit",
  "version": "1.0.0-beta.13",
  "private": false,
  "scripts": {
    "build": "tsc -b && yarn run build-styles",
    "lint": "eslint .",
    "lint:fix": "eslint . --fix",
    "clean": "rm -r lib/",
    "dev": "yarn run build && tsc-watch --onSuccess \"yarn run build-styles\"",
    "build-styles": "NODE_ENV=production yarn tailwind build ./src/styles.css -o ./lib/styles.css -c ./tailwind.config.js"
  },
  "main": "lib/index.js",
  "types": "lib/index.d.ts",
  "files": [
    "lib",
    "src"
  ],
  "homepage": "https://use-contractkit.vercel.app",
  "readme": "../../readme.md",
  "license": "MIT",
  "dependencies": {
    "@celo/contractkit": "^1.2.0",
    "@celo/utils": "^1.2.0",
    "@celo/wallet-base": "^1.2.0",
    "@celo/wallet-ledger": "^1.2.0",
    "@celo/wallet-local": "^1.2.0",
    "@celo/wallet-remote": "^1.2.0",
<<<<<<< HEAD
    "@ledgerhq/hw-transport-webusb": "^5.53.1",
    "@types/ledgerhq__hw-transport-webusb": "^4.70.1",
=======
    "contractkit-walletconnect": "0.0.16",
    "@ledgerhq/hw-transport-webusb": "^5.43.0",
>>>>>>> 50fd676f
    "@types/qrcode.react": "^1.0.1",
    "@types/react-modal": "^3.12.0",
    "@walletconnect/client": "2.0.0-beta.0",
    "@walletconnect/types": "2.0.0-beta.0",
    "autoprefixer": "^10.2.6",
    "contractkit-walletconnect": "0.0.15",
    "postcss": "^8.3.0",
    "qrcode.react": "^1.0.1",
    "react-device-detect": "^1.17.0",
    "react-loader-spinner": "^4.0.0",
    "react-modal": "^3.14.2",
    "tailwindcss": "^2.1.4",
    "unstated-next": "^1.1.0"
  },
  "devDependencies": {
    "@ethersproject/providers": "^5.3.0",
    "@types/node": "^14.14.28",
    "@types/react": "^17.0.9",
    "react": "^17.0.2",
    "react-dom": "^17.0.2",
    "tsc-watch": "^4.2.9",
    "typescript": "^4.1.5",
    "web3": "^1.3.6"
  },
  "peerDependencies": {
    "@ethersproject/providers": "^5.2.0",
    "react": "^17.0.2",
    "react-dom": "^17.0.2",
    "web3": "^1.3.6"
  }
}<|MERGE_RESOLUTION|>--- conflicted
+++ resolved
@@ -26,13 +26,10 @@
     "@celo/wallet-ledger": "^1.2.0",
     "@celo/wallet-local": "^1.2.0",
     "@celo/wallet-remote": "^1.2.0",
-<<<<<<< HEAD
     "@ledgerhq/hw-transport-webusb": "^5.53.1",
     "@types/ledgerhq__hw-transport-webusb": "^4.70.1",
-=======
     "contractkit-walletconnect": "0.0.16",
     "@ledgerhq/hw-transport-webusb": "^5.43.0",
->>>>>>> 50fd676f
     "@types/qrcode.react": "^1.0.1",
     "@types/react-modal": "^3.12.0",
     "@walletconnect/client": "2.0.0-beta.0",
