--- conflicted
+++ resolved
@@ -103,7 +103,7 @@
   },
   [SupportedProviders.MetaMask]: {
     name: SupportedProviders.MetaMask,
-<<<<<<< HEAD
+    type: WalletTypes.MetaMask,
     description: isMobile ? (
       isEthereumFromMetamask() ? (
         'Connect with MetaMask Mobile App'
@@ -111,10 +111,6 @@
         'Open MetaMask Mobile App'
       )
     ) : (
-=======
-    type: WalletTypes.MetaMask,
-    description: (
->>>>>>> 06f86d2b
       <>
         Use the Metamask browser extension. Celo support is limited.{' '}
         <a
