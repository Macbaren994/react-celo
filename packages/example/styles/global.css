@tailwind base;
@tailwind components;
@tailwind utilities;

@layer utilities {
  .text-gradient {
    background-clip: text;
    -webkit-text-fill-color: #7c3aed;
  }
}

.toggle-dark {
  display: flex;
  margin-bottom: 1.5rem;
  padding: 0.5rem;
}

.toggle-title {
  font-size: 0.88rem;
  padding-right: 0.67rem;
}

/* The switch - the box around the slider */
.switch {
  position: relative;
  display: inline-block;
  width: 42px;
  height: 24px;
}
<<<<<<< HEAD

=======
>>>>>>> 27ce3556
/* Hide default HTML checkbox */
.switch input {
  opacity: 0;
  width: 0;
  height: 0;
}

/* The slider */
.slider {
  position: absolute;
  cursor: pointer;
  top: 0;
  left: 0;
  right: 0;
  bottom: 0;
  background-color: #ccc;
  -webkit-transition: 0.4s;
  transition: 0.4s;
}

.slider:before {
  position: absolute;
  content: '';
  height: 16px;
  width: 16px;
  left: 4px;
  bottom: 4px;
  background-color: white;
  -webkit-transition: 0.4s;
  transition: 0.4s;
}

input:checked + .slider {
  background-color: #6366f1;
}

input:focus + .slider {
  box-shadow: 0 0 1px #6366f1;
}

input:checked + .slider:before {
  -webkit-transform: translateX(100%);
  -ms-transform: translateX(100%);
  transform: translateX(100%);
}

/* Rounded sliders */
.slider.round {
  border-radius: 20px;
}

.slider.round:before {
  border-radius: 50%;
}

.test-tag {
  text-transform: lowercase;
  display: inline-block;
  border-radius: 10px;
  padding: 2px 10px;
  height: max-content;
  transform: translate(0, 9px);
  font-size: 14px;
}

.success {
  background: #43aa8b;
  color: white;
}

.success-text {
  color: #43aa8b;
}

.not-started {
  background: #577590;
  color: white;
}

.failed {
  background: #f94144;
  color: white;
}

.pending {
  background-color: #f9c74f;
  color: black;
}

.test-block {
  display: flex;
  margin-top: 20px;
}

.test-instructions {
  margin-left: 20px;
}

.test-result {
  display: inline-block;
  padding: 10px;
  font-size: 13px;
  border-radius: 4px;
  border: 1px solid #dbdbdb;
  width: 100%;
}

.tag-column {
  min-width: 100px;
  text-align: right;
}<|MERGE_RESOLUTION|>--- conflicted
+++ resolved
@@ -27,10 +27,6 @@
   width: 42px;
   height: 24px;
 }
-<<<<<<< HEAD
-
-=======
->>>>>>> 27ce3556
 /* Hide default HTML checkbox */
 .switch input {
   opacity: 0;
